# coreutils in V

This repository contains programs equivalent to GNU [coreutils](https://www.gnu.org/software/coreutils/), written in the [V language](https://vlang.io).

## Goal

Complete set of coreutils, written as closely as possible to the POSIX spec, with as many GNU extensions as feasible.

We are looking for solid, working implementations of the commands, not 100% 1-to-1 parity, especially not quirks and unintended side-effects.

## Layout

Each command has it's own separate subdirectory, in case the implementor wishes to create multiple `.v` files to implement a command.

## Building

Running `make` or `v run build.vsh` will build all the programs in `bin/`.

## Contributing

Contributions are welcome!

Please only contribute versions of the original utilities written in V.  Contributions written in other langauges will likely be rejected.

<<<<<<< HEAD
## Completed (7/109)
=======
## Completed (6/109)
>>>>>>> 09b45adc

| Done    | Cmd       | Descripton                                       |
| :-----: |-----------|--------------------------------------------------|
|         | **[**     | Alternate form of `test`                         |
|         | arch      | Print machine hardware name                      |
|         | b2sum     | Print or check BLAKE2 digests                    |
|         | base32    | Transform data into printable data               |
|         | base64    | Transform data into printable data               |
|         | basename  | Strip directory and suffix from a file name      |
|         | basenc    | Transform data into printable data               |
| &check; | cat       | Concatenate and write files                      |
|         | chcon     | Change SELinux context of file                   |
|         | chgrp     | Change group ownership                           |
|         | chmod     | Change access permissions                        |
|         | chown     | Change file owner and group                      |
|         | chroot    | Run a command with a different root directory    |
|         | cksum     | Print CRC checksum and byte counts               |
|         | comm      | Compare two sorted files line by line            |
|         | coreutils | Multi-call program                               |
|         | cp        | Copy files and directories                       |
|         | csplit    | Split a file into context-determined pieces      |
|         | cut       | Print selected parts of lines                    |
|         | date      | Print or set system date and time                |
|         | dd        | Convert and copy a file                          |
|         | df        | Report file system disk space usage              |
|         | dir       | Briefly list directory contents                  |
|         | dircolors | Color setup for ls                               |
|         | dirname   | Strip last file name component                   |
|         | du        | Estimate file space usage                        |
| &check; | echo      | Print a line of text                             |
|         | env       | Run a command in a modified environment          |
|         | expand    | Convert tabs to spaces                           |
|         | expr      | Evaluate expressions                             |
|         | factor    | Print prime factors                              |
| &check; | false     | Do nothing, unsuccessfully                       |
|         | fmt       | Reformat paragraph text                          |
|         | fold      | Wrap input lines to fit in specified width       |
|         | groups    | Print group names a user is in                   |
|         | head      | Output the first part of files                   |
|         | hostid    | Print numeric host identifier                    |
|         | hostname  | Print or set system name                         |
|         | id        | Print user identity                              |
|         | install   | Copy files and set attributes                    |
|         | join      | Join lines on a common field                     |
|         | kill      | Send a signal to processes                       |
|         | link      | Make a hard link via the link syscall            |
|         | ln        | Make links between files                         |
| &check; | logname   | Print current login name                         |
|         | ls        | List directory contents                          |
|         | md5sum    | Print or check MD5 digests                       |
|         | mkdir     | Make directories                                 |
|         | mkfifo    | Make FIFOs (named pipes)                         |
|         | mknod     | Make block or character special files            |
|         | mktemp    | Create temporary file or directory               |
|         | mv        | Move (rename) files                              |
|         | nice      | Run a command with modified niceness             |
|         | nl        | Number lines and write files                     |
|         | nohup     | Run a command immune to hangups                  |
|         | nproc     | Print the number of available processors         |
|         | numfmt    | Reformat numbers                                 |
|         | od        | Write files in octal or other formats            |
|         | paste     | Merge lines of files                             |
|         | pathchk   | Check file name validity and portability         |
|         | pinky     | Lightweight finger                               |
|         | pr        | Paginate or columnate files for printing         |
|         | printenv  | Print all or some environment variables          |
|         | printf    | Format and print data                            |
|         | ptx       | Produce permuted indexes                         |
|         | pwd       | Print working directory                          |
|         | readlink  | Print value of a symlink or canonical file name  |
|         | realpath  | Print the resolved file name                     |
|         | rm        | Remove files or directories                      |
|         | rmdir     | Remove empty directories                         |
|         | runcon    | Run a command in specified SELinux context       |
|         | seq       | Print numeric sequences                          |
|         | sha1sum   | Print or check SHA-1 digests                     |
|         | sha224sum | Print or check SHA-2 224 bit digests             |
|         | sha256sum | Print or check SHA-2 256 bit digests             |
|         | sha384sum | Print or check SHA-2 384 bit digests             |
|         | sha512sum | Print or check SHA-2 512 bit digests             |
|         | shred     | Remove files more securely                       |
|         | shuf      | Shuffling text                                   |
|         | sleep     | Delay for a specified time                       |
|         | sort      | Sort text files                                  |
|         | split     | Split a file into pieces                         |
|         | stat      | Report file or file system status                |
|         | stdbuf    | Run a command with modified I/O stream buffering |
|         | stty      | Print or change terminal characteristics         |
|         | sum       | Print checksum and block counts                  |
|         | sync      | Synchronize cached writes to persistent storage  |
|         | tac       | Concatenate and write files in reverse           |
|         | tail      | Output the last part of files                    |
|         | tee       | Redirect output to multiple files or processes   |
|         | test      | Check file types and compare values              |
|         | timeout   | Run a command with a time limit                  |
|         | touch     | Change file timestamps                           |
|         | tr        | Translate, squeeze, and/or delete characters     |
| &check; | true      | Do nothing, successfully                         |
|         | truncate  | Shrink or extend the size of a file              |
|         | tsort     | Topological sort                                 |
|         | tty       | Print file name of terminal on standard input    |
|         | uname     | Print system information                         |
|         | unexpand  | Convert spaces to tabs                           |
|         | uniq      | Uniquify files                                   |
|         | unlink    | Remove files via the unlink syscall              |
|         | uptime    | Print system uptime and load                     |
|         | users     | Print login names of users currently logged in   |
|         | vdir      | Verbosely list directory contents                |
|         | wc        | Print newline, word, and byte counts             |
|         | who       | Print who is currently logged in                 |
| &check; | whoami    | Print effective user ID                          |
| &check; | yes       | Print a string until interrupted                 |
<|MERGE_RESOLUTION|>--- conflicted
+++ resolved
@@ -22,11 +22,7 @@
 
 Please only contribute versions of the original utilities written in V.  Contributions written in other langauges will likely be rejected.
 
-<<<<<<< HEAD
 ## Completed (7/109)
-=======
-## Completed (6/109)
->>>>>>> 09b45adc
 
 | Done    | Cmd       | Descripton                                       |
 | :-----: |-----------|--------------------------------------------------|
