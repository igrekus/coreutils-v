import os
import common.testing

const eol = testing.output_eol()
const file_list_sep = '\x00'

const util = 'wc'

const platform_util = $if !windows {
	util
} $else {
	'coreutils ${util}'
}

const executable_under_test = testing.prepare_executable(util)

const cmd = testing.new_paired_command(platform_util, executable_under_test)

const temp_dir = testing.temp_folder
const file_list_path = os.join_path(temp_dir, 'files.txt')
const test1_txt_path = os.join_path(temp_dir, 'test1.txt')
const test2_txt_path = os.join_path(temp_dir, 'test2.txt')
const test3_txt_path = os.join_path(temp_dir, 'test3.txt')
const dummy = os.join_path(temp_dir, 'dummy')
const long_over_16k = os.join_path(temp_dir, 'long_over_16k')
const long_under_16k = os.join_path(temp_dir, 'long_under_16k')

// todo add tests
<<<<<<< HEAD
// - test windows \r\n vs \n
=======
// - long line (>16k) count max line
>>>>>>> 091c70a9

fn test_help_and_version() {
	cmd.ensure_help_and_version_options_work()!
}

fn testsuite_begin() {
	os.chdir(testing.temp_folder)!
	os.write_file(test1_txt_path, 'Hello World!\nHow are you?')!
	os.write_file(test2_txt_path, 'twolinesonebreak\nbreakline')!
	os.write_file(test3_txt_path, 'twolinestwobreaks\nbreakline\n')!
	os.write_file(dummy, 'a'.repeat(50))!
	os.write_file(long_over_16k, 'a'.repeat(16390))!
	os.write_file(long_under_16k, 'a'.repeat(16383) + '\naaaaaaaaaaaaaaaaa')!
	os.write_file(file_list_path, '${test1_txt_path}${file_list_sep}${test2_txt_path}${file_list_sep}${test3_txt_path}')!
}

fn testsuite_end() {
	os.rm(test1_txt_path)!
	os.rm(test2_txt_path)!
	os.rm(test3_txt_path)!
	os.rm(dummy)!
	os.rm(long_over_16k)!
	os.rm(long_under_16k)!
	os.rm(file_list_path)!
}

fn test_stdin() {
	res := os.execute('cat ${test1_txt_path} | ${executable_under_test} -cmwlL')

	assert res.exit_code == 0
	assert res.output.trim_space() == '1  5 25 25 12'
}

fn test_stdin_file_list() {
	res := os.execute('cat ${file_list_path} | ${executable_under_test} -cmwlL --files0-from=-')

	assert res.exit_code == 0
	assert res.output.trim_space() == '1 5 25 25 12 ${test1_txt_path}${eol}1 2 26 26 16 ${test2_txt_path}${eol}2 2 28 28 17 ${test3_txt_path}${eol}4 9 79 79 17 total'
}

fn test_file_file_list() {
	res := os.execute('${executable_under_test} -cmwlL --files0-from=${file_list_path}')

	assert res.exit_code == 0
	assert res.output.trim_space() == '1  5 25 25 12 ${test1_txt_path}${eol} 1  2 26 26 16 ${test2_txt_path}${eol} 2  2 28 28 17 ${test3_txt_path}${eol} 4  9 79 79 17 total'
}

fn test_file_not_exist() {
	res := os.execute('${executable_under_test} abcd')

	assert res.exit_code == 1
	assert res.output.trim_space() == 'wc: abcd: No such file or directory'
}

fn test_default() {
	res := os.execute('${executable_under_test} ${test1_txt_path}')

	assert res.exit_code == 0
	assert res.output == ' 1  5 25 ${test1_txt_path}${eol}'
}

fn test_max_line_length() {
	res := os.execute('${executable_under_test} -L ${test1_txt_path}')

	assert res.exit_code == 0
	assert res.output == '12 ${test1_txt_path}${eol}'
}

fn test_char_count() {
	res := os.execute('${executable_under_test} -m ${test1_txt_path}')

	assert res.exit_code == 0
	assert res.output == '25 ${test1_txt_path}${eol}'
}

fn test_byte_count() {
	res := os.execute('${executable_under_test} -c ${test1_txt_path}')

	assert res.exit_code == 0
	assert res.output == '25 ${test1_txt_path}${eol}'
}

fn test_lines_count() {
	res := os.execute('${executable_under_test} -l ${test1_txt_path}')

	assert res.exit_code == 0
	assert res.output == '1 ${test1_txt_path}${eol}'
}

fn test_words_count() {
	res := os.execute('${executable_under_test} -w ${test1_txt_path}')

	assert res.exit_code == 0
	assert res.output == '5 ${test1_txt_path}${eol}'
}

fn test_one_file_all_flags() {
	res := os.execute('${executable_under_test} -cmwlL ${test1_txt_path}')

	assert res.exit_code == 0
	assert res.output == ' 1  5 25 25 12 ${test1_txt_path}${eol}'
}

fn test_several_files_all_flags() {
	res := os.execute('${executable_under_test} -cmwlL ${test1_txt_path} ${test2_txt_path} ${test3_txt_path}')

	assert res.exit_code == 0
	assert res.output.trim_space() == '1  5 25 25 12 ${test1_txt_path}${eol} 1  2 26 26 16 ${test2_txt_path}${eol} 2  2 28 28 17 ${test3_txt_path}${eol} 4  9 79 79 17 total'
}

fn test_several_same_files_all_flags() {
	res := os.execute('${executable_under_test} -cmwlL ${test1_txt_path} ${test1_txt_path} ${test1_txt_path}')

	assert res.exit_code == 0
	assert res.output.trim_space() == '1  5 25 25 12 ${test1_txt_path}${eol} 1  5 25 25 12 ${test1_txt_path}${eol} 1  5 25 25 12 ${test1_txt_path}${eol} 3 15 75 75 12 total'
}

fn test_no_newline_at_end() {
	res := os.execute('${executable_under_test} -cmwlL ${dummy}')

	assert res.exit_code == 0
	assert res.output.trim_space() == '0  1 50 50 50 ${dummy}'
}

fn test_total_column_wider_than_single_file() {
	res := os.execute('${executable_under_test} -cmwlL ${dummy} ${dummy} ${dummy}')

	assert res.exit_code == 0
	assert res.output.trim_space() == '0   1  50  50  50 ${dummy}${eol}  0   1  50  50  50 ${dummy}${eol}  0   1  50  50  50 ${dummy}${eol}  0   3 150 150  50 total'
}

fn test_over_16k_line_counts_max_line() {
	res := os.execute('${executable_under_test} -cmwlL ${long_over_16k}')

	assert res.exit_code == 0
	assert res.output.trim_space() == '0     1 16390 16390 16390 ${long_over_16k}'
}

fn test_under_16k_line_counts_max_line() {
	res := os.execute('${executable_under_test} -cmwlL ${long_under_16k}')

	assert res.exit_code == 0
	assert res.output.trim_space() == '1     2 16401 16401 16383 ${long_under_16k}'
}<|MERGE_RESOLUTION|>--- conflicted
+++ resolved
@@ -26,11 +26,7 @@
 const long_under_16k = os.join_path(temp_dir, 'long_under_16k')
 
 // todo add tests
-<<<<<<< HEAD
 // - test windows \r\n vs \n
-=======
-// - long line (>16k) count max line
->>>>>>> 091c70a9
 
 fn test_help_and_version() {
 	cmd.ensure_help_and_version_options_work()!
